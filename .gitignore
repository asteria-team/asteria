<<<<<<< HEAD
# Python artifacts
env/
__pycache__/
.pytest_cache/
mlops.egg-info
=======
# Python artifacts
env/
__pycache__/
.pytest_cache/
mlops.egg-info
.tox/
>>>>>>> 8a07eb52
<|MERGE_RESOLUTION|>--- conflicted
+++ resolved
@@ -1,14 +1,6 @@
-<<<<<<< HEAD
-# Python artifacts
-env/
-__pycache__/
-.pytest_cache/
-mlops.egg-info
-=======
-# Python artifacts
-env/
-__pycache__/
-.pytest_cache/
-mlops.egg-info
-.tox/
->>>>>>> 8a07eb52
+# Python artifacts
+env/
+__pycache__/
+.pytest_cache/
+mlops.egg-info
+.tox/