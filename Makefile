--- conflicted
+++ resolved
@@ -17,38 +17,26 @@
 isort:
 	isort --line-length 80 --profile black src/
 	isort --line-length 80 --profile black test/
-<<<<<<< HEAD
-=======
 	isort --line-length 80 --profile black testbed/
->>>>>>> 8a07eb52
 
 .PHONY: check-isort
 check-isort:
 	isort --check --line-length 80 --profile black src/
 	isort --check --line-length 80 --profile black test/
-<<<<<<< HEAD
-=======
 	isort --check --line-length 80 --profile black testbed/
->>>>>>> 8a07eb52
 
 # Format with black
 .PHONY: format
 format:
 	black src/
 	black test/
-<<<<<<< HEAD
-=======
 	black testbed/
->>>>>>> 8a07eb52
 
 .PHONY: check-format
 check-format:
 	black --check src/
 	black --check test/
-<<<<<<< HEAD
-=======
 	black --check testbed/
->>>>>>> 8a07eb52
 
 # Lint with flake8
 .PHONY: lint
